--- conflicted
+++ resolved
@@ -310,13 +310,6 @@
 	pwm.mu.Lock()
 	defer pwm.mu.Unlock()
 
-<<<<<<< HEAD
-	// -> set mode here
-
-	pwm.callGPIOReadall()
-
-=======
->>>>>>> 4f3d85a1
 	// If there is ever an error in here, annotate it with which sysfs device and line we're using.
 	defer func() {
 		err = pwm.wrapError(err)
@@ -333,11 +326,6 @@
 		return err
 	}
 
-<<<<<<< HEAD
-	pwm.callGPIOReadall()
-
-=======
->>>>>>> 4f3d85a1
 	// Intuitively, we should disable the pin, set the new parameters, and then enable it again.
 	// However, the BeagleBone AI64 has a weird quirk where you need to enable the pin *before* you
 	// set the parameters, because enabling it afterwards sets the pin constantly high until the
@@ -358,10 +346,6 @@
 			return err
 		}
 	}
-<<<<<<< HEAD
-	pwm.callGPIOReadall()
-=======
->>>>>>> 4f3d85a1
 
 	// Sysfs has a pseudofile named duty_cycle which contains the number of nanoseconds that the
 	// pin should be high within a period. It's not how the rest of the world defines a duty cycle,
@@ -383,42 +367,22 @@
 	// period, unless the period in zero. In that case, just ignore the error.
 	goutils.UncheckedError(pwm.writeLine("duty_cycle", 0))
 
-<<<<<<< HEAD
-	pwm.callGPIOReadall()
-
-=======
->>>>>>> 4f3d85a1
 	// Now that the active duration is 0, setting the period to any number should work.
 	if err := pwm.writeLine("period", safePeriodNs); err != nil {
 		return err
 	}
 
-<<<<<<< HEAD
-	pwm.callGPIOReadall()
-
-=======
->>>>>>> 4f3d85a1
 	// Same thing here: the active duration is 0, so any value should work for the period.
 	if err := pwm.writeLine("period", periodNs); err != nil {
 		return err
 	}
 
-<<<<<<< HEAD
-	pwm.callGPIOReadall()
-
-=======
->>>>>>> 4f3d85a1
 	// Now that the period is set to its intended value, there should be no trouble setting the
 	// active duration, which is guaranteed to be at most the period.
 	if err := pwm.writeLine("duty_cycle", activeDurationNs); err != nil {
 		return err
 	}
 
-<<<<<<< HEAD
-	pwm.callGPIOReadall()
-
-=======
->>>>>>> 4f3d85a1
 	return nil
 }
 
