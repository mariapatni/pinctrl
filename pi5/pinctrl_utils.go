--- conflicted
+++ resolved
@@ -74,10 +74,6 @@
 		b.logger.Errorf("error creating virtual page from GPIO physical address")
 		return err
 	}
-<<<<<<< HEAD
-	defer b.pinControlMemoryCleanup() // I might need to move this to shutdown or something depending on implementation
-=======
->>>>>>> ea125258
 
 	return err
 }
